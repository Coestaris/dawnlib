--- conflicted
+++ resolved
@@ -291,15 +291,6 @@
                         first_tick = false;
                     }
                     events.push(Event::Update(time_delta));
-<<<<<<< HEAD
-                    for event in events.iter() {
-                        match objects_collection.dispatch_event(&object_ctx, event) {
-                            DispatchAction::QuitApplication => {
-                                info!("Quit application event received, stopping logic thread");
-                                break;
-                            }
-                            _ => {
-=======
                     for event in events {
                         let actions = objects_collection.dispatch_event(&object_ctx, &event);
                         for action in actions.iter() {
@@ -310,7 +301,6 @@
                                     break;
                                 }
 
->>>>>>> 2f55d668
                                 // The majority of actions are handled in the object collection
                                 // and do not require any special handling here.
                                 _ => {
