--- conflicted
+++ resolved
@@ -138,12 +138,8 @@
 
     fn enumerate_resources(&mut self) -> Result<HashMap<String, ResourceHeader>, String> {
         self.containers =
-<<<<<<< HEAD
-            yage2_yarc::read(get_current_exe().parent().unwrap().join("resources.yarc"))?;
-=======
             yage2_yarc::read(get_current_exe().parent().unwrap().join("resources.yarc"))
                 .map_err(|e| format!("Failed to read resources: {}", e.to_string()))?;
->>>>>>> 1333258c
 
         info!("Loaded {} resources", self.containers.len());
         for (name, container) in &self.containers {
