--- conflicted
+++ resolved
@@ -1,70 +1,66 @@
-<<<<<<< HEAD
-=======
-use crate::ir::IRAsset;
-use crate::{Asset, AssetHeader, AssetID};
-use log::{info, warn};
-use std::cell::RefCell;
->>>>>>> 9f582f97
-use std::collections::HashMap;
-use crate::ir::IRAsset;
-use crate::{Asset, AssetHeader, AssetID, AssetMemoryUsage};
-use log::info;
-
-#[derive(Debug, Clone)]
-pub(crate) enum AssetState {
-    Empty,
-    IR(IRAsset),
-    Loaded(Asset, AssetMemoryUsage),
-}
-
-pub(crate) struct AssetContainer {
-    pub(crate) header: AssetHeader,
-    pub(crate) state: AssetState,
-}
-
-pub(crate) struct AssetRegistry(HashMap<AssetID, AssetContainer>);
-
-impl AssetRegistry {
-    pub fn new() -> Self {
-        AssetRegistry(HashMap::new())
-    }
-
-    pub fn register(&mut self, id: AssetID, header: AssetHeader) {
-        info!("Registering asset: {} (type {:?})", id, header.asset_type);
-
-        self.0.insert(
-            id,
-            AssetContainer {
-                header,
-                state: AssetState::Empty,
-            },
-        );
-    }
-
-    pub fn update(&mut self, id: AssetID, state: AssetState) -> Result<(), String> {
-        if let Some(container) = self.0.get_mut(&id) {
-            container.state = state;
-            Ok(())
-        } else {
-            Err(format!("Asset with ID {} not found", id))
-        }
-    }
-
-    pub fn get_header(&self, id: &AssetID) -> Result<&AssetHeader, String> {
-        self.0
-            .get(id)
-            .map(|container| &container.header)
-            .ok_or_else(|| format!("Asset with ID {} not found", id))
-    }
-
-    pub fn get_state(&self, id: &AssetID) -> Result<&AssetState, String> {
-        self.0
-            .get(id)
-            .map(|container| &container.state)
-            .ok_or_else(|| format!("Asset with ID {} not found", id))
-    }
-
-    pub fn keys(&self) -> impl Iterator<Item = &AssetID> {
-        self.0.keys()
-    }
-}
+use crate::ir::IRAsset;
+use crate::{Asset, AssetHeader, AssetID};
+use log::{info, warn};
+use std::cell::RefCell;
+use std::collections::HashMap;
+use std::sync::atomic::AtomicUsize;
+use std::sync::Arc;
+
+#[derive(Debug, Clone)]
+pub(crate) enum AssetState {
+    Empty,
+    IR(IRAsset),
+    Loaded(Asset),
+}
+
+pub(crate) struct AssetContainer {
+    pub(crate) header: AssetHeader,
+    pub(crate) state: AssetState,
+}
+
+pub(crate) struct AssetRegistry(HashMap<AssetID, AssetContainer>);
+
+impl AssetRegistry {
+    pub fn new() -> Self {
+        AssetRegistry(HashMap::new())
+    }
+
+    pub fn register(&mut self, id: AssetID, header: AssetHeader) {
+        info!("Registering asset: {} (type {:?})", id, header.asset_type);
+
+        self.0.insert(
+            id,
+            AssetContainer {
+                header,
+                state: AssetState::Empty,
+            },
+        );
+    }
+
+    pub fn update(&mut self, id: AssetID, state: AssetState) -> Result<(), String> {
+        if let Some(container) = self.0.get_mut(&id) {
+            container.state = state;
+            Ok(())
+        } else {
+            Err(format!("Asset with ID {} not found", id))
+        }
+    }
+
+    pub fn get_header(&self, id: &AssetID) -> Result<&AssetHeader, String> {
+        self.0
+            .get(id)
+            .map(|container| &container.header)
+            .ok_or_else(|| format!("Asset with ID {} not found", id))
+    }
+
+    pub fn get_state(&self, id: &AssetID) -> Result<&AssetState, String> {
+        self.0
+            .get(id)
+            .map(|container| &container.state)
+            .ok_or_else(|| format!("Asset with ID {} not found", id))
+    }
+
+    pub fn keys(&self) -> impl Iterator<Item = &AssetID> {
+        self.0.keys()
+    }
+}